package main

import (
	"runtime"

	"github.com/WeCanHearYou/wechy/app/models"
	"github.com/WeCanHearYou/wechy/app/pkg/dbx"
	"github.com/WeCanHearYou/wechy/app/pkg/env"
	"github.com/WeCanHearYou/wechy/app/pkg/oauth"
	"github.com/WeCanHearYou/wechy/app/storage/postgres"
<<<<<<< HEAD
=======
	_ "github.com/lib/pq"
	mig "github.com/mattes/migrate"
	_ "github.com/mattes/migrate/database/postgres"
	_ "github.com/mattes/migrate/source/file"
>>>>>>> 28d38235

	"fmt"
)

var buildtime string
var version = "0.2.0"

<<<<<<< HEAD
func main() {
=======
func migrate() {
	fmt.Printf("Running migrations... \n")
	m, err := mig.New(
		"file://./migrations",
		env.MustGet("DATABASE_URL"),
	)

	if err == nil {
		err = m.Up()
	}

	if err != nil && err != mig.ErrNoChange {
		fmt.Printf("Error: %s.\n", err)

		panic("Migrations failed.")
	} else {
		fmt.Printf("Migrations finished with success.\n")
	}
}

func init() {
>>>>>>> 28d38235
	fmt.Printf("Application is starting...\n")
	fmt.Printf("GO_ENV: %s\n", env.Current())

	db, err := dbx.New()
	if err != nil {
		panic(err)
	}
	db.Migrate()

	ctx := &AppServices{
		OAuth:  &oauth.HTTPService{},
		Idea:   &postgres.IdeaStorage{DB: db},
		User:   &postgres.UserStorage{DB: db},
		Tenant: &postgres.TenantStorage{DB: db},
		Settings: &models.AppSettings{
			BuildTime:   buildtime,
			Version:     version,
			Compiler:    runtime.Version(),
			Environment: env.Current(),
		},
	}

	e := GetMainEngine(ctx)
	e.Start(":" + env.GetEnvOrDefault("PORT", "3000"))
}<|MERGE_RESOLUTION|>--- conflicted
+++ resolved
@@ -2,29 +2,23 @@
 
 import (
 	"runtime"
+
+	"fmt"
 
 	"github.com/WeCanHearYou/wechy/app/models"
 	"github.com/WeCanHearYou/wechy/app/pkg/dbx"
 	"github.com/WeCanHearYou/wechy/app/pkg/env"
 	"github.com/WeCanHearYou/wechy/app/pkg/oauth"
 	"github.com/WeCanHearYou/wechy/app/storage/postgres"
-<<<<<<< HEAD
-=======
 	_ "github.com/lib/pq"
 	mig "github.com/mattes/migrate"
 	_ "github.com/mattes/migrate/database/postgres"
 	_ "github.com/mattes/migrate/source/file"
->>>>>>> 28d38235
-
-	"fmt"
 )
 
 var buildtime string
 var version = "0.2.0"
 
-<<<<<<< HEAD
-func main() {
-=======
 func migrate() {
 	fmt.Printf("Running migrations... \n")
 	m, err := mig.New(
@@ -46,7 +40,6 @@
 }
 
 func init() {
->>>>>>> 28d38235
 	fmt.Printf("Application is starting...\n")
 	fmt.Printf("GO_ENV: %s\n", env.Current())
 
