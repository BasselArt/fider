package cmd

import (
	"net/http"
	"time"

	"github.com/getfider/fider/app/handlers"
	"github.com/getfider/fider/app/handlers/apiv1"
	"github.com/getfider/fider/app/handlers/webhooks"
	"github.com/getfider/fider/app/middlewares"
	"github.com/getfider/fider/app/models/enum"
	"github.com/getfider/fider/app/pkg/env"
	"github.com/getfider/fider/app/pkg/web"
)

func routes(r *web.Engine) *web.Engine {
	r.Worker().Use(middlewares.WorkerSetup())

	r.Get("/_health", handlers.Health())

	r.Use(middlewares.CatchPanic())
	r.Use(middlewares.Instrumentation())

	r.NotFound(func(c *web.Context) error {
		mw := middlewares.Chain(
			middlewares.WebSetup(),
			middlewares.Tenant(),
			middlewares.User(),
		)
		next := mw(func(c *web.Context) error {
			return c.NotFound()
		})
		return next(c)
	})

	r.Use(middlewares.Secure())
	r.Use(middlewares.Compress())

	assets := r.Group()
	{
		assets.Use(middlewares.CORS())
		assets.Use(middlewares.ClientCache(365 * 24 * time.Hour))
		assets.Get("/static/favicon", handlers.Favicon())
		assets.Static("/assets/*filepath", "dist")
	}

	r.Use(middlewares.Session())

	r.Get("/robots.txt", handlers.RobotsTXT())
	r.Post("/_api/log-error", handlers.LogError())

	r.Use(middlewares.Maintenance())
	r.Use(middlewares.WebSetup())
	r.Use(middlewares.Tenant())
	r.Use(middlewares.User())

	r.Get("/privacy", handlers.LegalPage("Privacy Policy", "privacy.md"))

	if env.IsBillingEnabled() {
		wh := r.Group()
		{
			wh.Post("/webhooks/paddle", webhooks.IncomingPaddleWebhook())
		}
	}

<<<<<<< HEAD
	// Starting from this step, a Tenant is required
=======
	r.Use(middlewares.CSRF())

	r.Get("/terms", handlers.LegalPage("Terms of Service", "terms.md"))

	r.Post("/_api/tenants", handlers.CreateTenant())
	r.Get("/_api/tenants/:subdomain/availability", handlers.CheckAvailability())
	r.Get("/signup", handlers.SignUp())
	r.Get("/oauth/:provider", handlers.SignInByOAuth())
	r.Get("/oauth/:provider/callback", handlers.OAuthCallback())

	//Starting from this step, a Tenant is required
>>>>>>> 55dfbc9b
	r.Use(middlewares.RequireTenant())

	r.Get("/sitemap.xml", handlers.Sitemap())

	tenantAssets := r.Group()
	{
		tenantAssets.Use(middlewares.ClientCache(5 * 24 * time.Hour))
		tenantAssets.Get("/static/avatars/letter/:id/:name", handlers.LetterAvatar())
		tenantAssets.Get("/static/avatars/gravatar/:id/*name", handlers.Gravatar())

		tenantAssets.Use(middlewares.ClientCache(30 * 24 * time.Hour))
		tenantAssets.Get("/static/favicon/*bkey", handlers.Favicon())
		tenantAssets.Get("/static/images/*bkey", handlers.ViewUploadedImage())
		tenantAssets.Get("/static/custom/:md5.css", func(c *web.Context) error {
			return c.Blob(http.StatusOK, "text/css", []byte(c.Tenant().CustomCSS))
		})
	}

	r.Get("/_design", handlers.Page("Design System", "A preview of Fider UI elements", "DesignSystem/DesignSystem.page"))
	r.Get("/signup/verify", handlers.VerifySignUpKey())
	r.Get("/signout", handlers.SignOut())
	r.Get("/oauth/:provider/token", handlers.OAuthToken())
	r.Get("/oauth/:provider/echo", handlers.OAuthEcho())

	// If tenant is pending, block it from using any other route
	r.Use(middlewares.BlockPendingTenants())

	r.Get("/signin", handlers.SignInPage())
	r.Get("/not-invited", handlers.NotInvitedPage())
	r.Get("/signin/verify", handlers.VerifySignInKey(enum.EmailVerificationKindSignIn))
	r.Get("/invite/verify", handlers.VerifySignInKey(enum.EmailVerificationKindUserInvitation))
	r.Post("/_api/signin/complete", handlers.CompleteSignInProfile())
	r.Post("/_api/signin", handlers.SignInByEmail())

	// Block if it's private tenant with unauthenticated user
	r.Use(middlewares.CheckTenantPrivacy())

	r.Get("/", handlers.Index())
	r.Get("/posts/:number", handlers.PostDetails())
	r.Get("/posts/:number/:slug", handlers.PostDetails())

	ui := r.Group()
	{
		// From this step, a User is required
		ui.Use(middlewares.IsAuthenticated())

		ui.Get("/settings", handlers.UserSettings())
		ui.Get("/notifications", handlers.Notifications())
		ui.Get("/notifications/:id", handlers.ReadNotification())
		ui.Get("/change-email/verify", handlers.VerifyChangeEmailKey())

		ui.Delete("/_api/user", handlers.DeleteUser())
		ui.Post("/_api/user/regenerate-apikey", handlers.RegenerateAPIKey())
		ui.Post("/_api/user/settings", handlers.UpdateUserSettings())
		ui.Post("/_api/user/change-email", handlers.ChangeUserEmail())
		ui.Post("/_api/notifications/read-all", handlers.ReadAllNotifications())
		ui.Get("/_api/notifications/unread/total", handlers.TotalUnreadNotifications())
		ui.Get("/_api/notifications/unread", handlers.GetAllNotifications())

		// From this step, only Collaborators and Administrators are allowed
		ui.Use(middlewares.IsAuthorized(enum.RoleCollaborator, enum.RoleAdministrator))

		// locale is forced to English for administrative pages.
		// This is meant to be removed when all pages are translated.
		ui.Use(middlewares.SetLocale("en"))

		ui.Get("/admin", handlers.GeneralSettingsPage())
		ui.Get("/admin/advanced", handlers.AdvancedSettingsPage())
		ui.Get("/admin/privacy", handlers.Page("Privacy · Site Settings", "", "Administration/pages/PrivacySettings.page"))
		ui.Get("/admin/invitations", handlers.Page("Invitations · Site Settings", "", "Administration/pages/Invitations.page"))
		ui.Get("/admin/members", handlers.ManageMembers())
		ui.Get("/admin/tags", handlers.ManageTags())
		ui.Get("/admin/authentication", handlers.ManageAuthentication())
		ui.Get("/_api/admin/oauth/:provider", handlers.GetOAuthConfig())

		// From this step, only Administrators are allowed
		ui.Use(middlewares.IsAuthorized(enum.RoleAdministrator))

		ui.Get("/admin/export", handlers.Page("Export · Site Settings", "", "Administration/pages/Export.page"))
		ui.Get("/admin/export/posts.csv", handlers.ExportPostsToCSV())
		ui.Get("/admin/export/backup.zip", handlers.ExportBackupZip())
		ui.Get("/admin/webhooks", handlers.ManageWebhooks())
		ui.Post("/_api/admin/webhook", handlers.CreateWebhook())
		ui.Put("/_api/admin/webhook/:id", handlers.UpdateWebhook())
		ui.Delete("/_api/admin/webhook/:id", handlers.DeleteWebhook())
		ui.Get("/_api/admin/webhook/test/:id", handlers.TestWebhook())
		ui.Post("/_api/admin/webhook/preview", handlers.PreviewWebhook())
		ui.Get("/_api/admin/webhook/props/:type", handlers.GetWebhookProps())
		ui.Post("/_api/admin/settings/general", handlers.UpdateSettings())
		ui.Post("/_api/admin/settings/advanced", handlers.UpdateAdvancedSettings())
		ui.Post("/_api/admin/settings/privacy", handlers.UpdatePrivacy())
		ui.Post("/_api/admin/settings/emailauth", handlers.UpdateEmailAuthAllowed())
		ui.Post("/_api/admin/oauth", handlers.SaveOAuthConfig())
		ui.Post("/_api/admin/roles/:role/users", handlers.ChangeUserRole())
		ui.Put("/_api/admin/users/:userID/block", handlers.BlockUser())
		ui.Delete("/_api/admin/users/:userID/block", handlers.UnblockUser())

		if env.IsBillingEnabled() {
			ui.Get("/admin/billing", handlers.ManageBilling())
			ui.Post("/_api/billing/checkout-link", handlers.GenerateCheckoutLink())
		}
	}

	// Public operations
	// Does not require authentication
	publicApi := r.Group()
	{
		publicApi.Get("/api/v1/posts", apiv1.SearchPosts())
		publicApi.Get("/api/v1/tags", apiv1.ListTags())
		publicApi.Get("/api/v1/posts/:number", apiv1.GetPost())
		publicApi.Get("/api/v1/posts/:number/comments", apiv1.ListComments())
		publicApi.Get("/api/v1/posts/:number/comments/:id", apiv1.GetComment())
	}

	// Operations used to manage the content of a site
	// Available to any authenticated user
	membersApi := r.Group()
	{
		membersApi.Use(middlewares.IsAuthenticated())
		membersApi.Use(middlewares.BlockLockedTenants())

		membersApi.Post("/api/v1/posts", apiv1.CreatePost())
		membersApi.Put("/api/v1/posts/:number", apiv1.UpdatePost())
		membersApi.Post("/api/v1/posts/:number/comments", apiv1.PostComment())
		membersApi.Put("/api/v1/posts/:number/comments/:id", apiv1.UpdateComment())
		membersApi.Delete("/api/v1/posts/:number/comments/:id", apiv1.DeleteComment())
		membersApi.Post("/api/v1/posts/:number/votes", apiv1.AddVote())
		membersApi.Delete("/api/v1/posts/:number/votes", apiv1.RemoveVote())
		membersApi.Post("/api/v1/posts/:number/subscription", apiv1.Subscribe())
		membersApi.Delete("/api/v1/posts/:number/subscription", apiv1.Unsubscribe())

		membersApi.Use(middlewares.IsAuthorized(enum.RoleCollaborator, enum.RoleAdministrator))
		membersApi.Put("/api/v1/posts/:number/status", apiv1.SetResponse())
	}

	// Operations used to manage a site
	// Available to both collaborators and administrators
	staffApi := r.Group()
	{
		staffApi.Use(middlewares.SetLocale("en"))
		staffApi.Use(middlewares.IsAuthenticated())
		staffApi.Use(middlewares.IsAuthorized(enum.RoleCollaborator, enum.RoleAdministrator))

		staffApi.Get("/api/v1/users", apiv1.ListUsers())
		staffApi.Get("/api/v1/posts/:number/votes", apiv1.ListVotes())
		staffApi.Post("/api/v1/invitations/send", apiv1.SendInvites())
		staffApi.Post("/api/v1/invitations/sample", apiv1.SendSampleInvite())

		staffApi.Use(middlewares.BlockLockedTenants())
		staffApi.Post("/api/v1/posts/:number/tags/:slug", apiv1.AssignTag())
		staffApi.Delete("/api/v1/posts/:number/tags/:slug", apiv1.UnassignTag())
	}

	// Operations used to manage a site
	// Only available to administrators
	adminApi := r.Group()
	{
		adminApi.Use(middlewares.SetLocale("en"))
		adminApi.Use(middlewares.IsAuthenticated())
		adminApi.Use(middlewares.IsAuthorized(enum.RoleAdministrator))

		adminApi.Post("/api/v1/users", apiv1.CreateUser())
		adminApi.Post("/api/v1/tags", apiv1.CreateEditTag())
		adminApi.Put("/api/v1/tags/:slug", apiv1.CreateEditTag())
		adminApi.Delete("/api/v1/tags/:slug", apiv1.DeleteTag())

		adminApi.Use(middlewares.BlockLockedTenants())
		adminApi.Delete("/api/v1/posts/:number", apiv1.DeletePost())
	}

	return r
}<|MERGE_RESOLUTION|>--- conflicted
+++ resolved
@@ -63,9 +63,6 @@
 		}
 	}
 
-<<<<<<< HEAD
-	// Starting from this step, a Tenant is required
-=======
 	r.Use(middlewares.CSRF())
 
 	r.Get("/terms", handlers.LegalPage("Terms of Service", "terms.md"))
@@ -77,7 +74,6 @@
 	r.Get("/oauth/:provider/callback", handlers.OAuthCallback())
 
 	//Starting from this step, a Tenant is required
->>>>>>> 55dfbc9b
 	r.Use(middlewares.RequireTenant())
 
 	r.Get("/sitemap.xml", handlers.Sitemap())
@@ -102,7 +98,7 @@
 	r.Get("/oauth/:provider/token", handlers.OAuthToken())
 	r.Get("/oauth/:provider/echo", handlers.OAuthEcho())
 
-	// If tenant is pending, block it from using any other route
+	//If tenant is pending, block it from using any other route
 	r.Use(middlewares.BlockPendingTenants())
 
 	r.Get("/signin", handlers.SignInPage())
@@ -112,7 +108,7 @@
 	r.Post("/_api/signin/complete", handlers.CompleteSignInProfile())
 	r.Post("/_api/signin", handlers.SignInByEmail())
 
-	// Block if it's private tenant with unauthenticated user
+	//Block if it's private tenant with unauthenticated user
 	r.Use(middlewares.CheckTenantPrivacy())
 
 	r.Get("/", handlers.Index())
@@ -121,7 +117,7 @@
 
 	ui := r.Group()
 	{
-		// From this step, a User is required
+		//From this step, a User is required
 		ui.Use(middlewares.IsAuthenticated())
 
 		ui.Get("/settings", handlers.UserSettings())
@@ -135,7 +131,6 @@
 		ui.Post("/_api/user/change-email", handlers.ChangeUserEmail())
 		ui.Post("/_api/notifications/read-all", handlers.ReadAllNotifications())
 		ui.Get("/_api/notifications/unread/total", handlers.TotalUnreadNotifications())
-		ui.Get("/_api/notifications/unread", handlers.GetAllNotifications())
 
 		// From this step, only Collaborators and Administrators are allowed
 		ui.Use(middlewares.IsAuthorized(enum.RoleCollaborator, enum.RoleAdministrator))
@@ -153,7 +148,7 @@
 		ui.Get("/admin/authentication", handlers.ManageAuthentication())
 		ui.Get("/_api/admin/oauth/:provider", handlers.GetOAuthConfig())
 
-		// From this step, only Administrators are allowed
+		//From this step, only Administrators are allowed
 		ui.Use(middlewares.IsAuthorized(enum.RoleAdministrator))
 
 		ui.Get("/admin/export", handlers.Page("Export · Site Settings", "", "Administration/pages/Export.page"))
